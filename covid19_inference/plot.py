# ------------------------------------------------------------------------------ #
# @Author:        F. Paul Spitzner
# @Email:         paul.spitzner@ds.mpg.de
# @Created:       2020-04-20 18:50:13
<<<<<<< HEAD
# @Last Modified: 2020-05-06 18:00:03
=======
# @Last Modified: 2020-05-12 16:43:36
>>>>>>> cffb6586
# ------------------------------------------------------------------------------ #
# Callable in your scripts as e.g. `cov.plot.timeseries()`
# Plot functions and helper classes
# Design ideas:
# * Global Parameter Object?
#   - Maybe only for defaults of function parameters but
#   - Have functions be solid stand-alone and only set kwargs from "rc_params"
# * keep model, trace, ax as the three first arguments for every function
# ------------------------------------------------------------------------------ #

import logging
import datetime
import locale
import copy
import re

import numpy as np
import pandas as pd
import pymc3 as pm
<<<<<<< HEAD
import matplotlib
=======
import matplotlib as mpl
>>>>>>> cffb6586
import matplotlib.pyplot as plt
import matplotlib.patches
from mpl_toolkits.axes_grid1.inset_locator import inset_axes
from scipy import stats

log = logging.getLogger(__name__)

# ------------------------------------------------------------------------------ #
# Time series plotting functions
# ------------------------------------------------------------------------------ #


def timeseries_overview(
    model,
    trace,
    start=None,
    end=None,
    region=None,
    color=None,
    save_to=None,
    offset=0,
    annotate_constrained=True,
    annotate_watermark=True,
    axes=None,
    forecast_label="Forecast",
    add_more_later=False,
):
    """
        Create the time series overview similar to our paper.
        Dehning et al. arXiv:2004.01105
        Contains $\lambda$, new cases, and cumulative cases.

        Parameters
        ----------
        model : model instance

        trace : trace instance
            needed for the data

        offset : int
            offset that needs to be added to the (cumulative sum of) new cases at time
            model.data_begin to arrive at cumulative cases

        start : datetime.datetime
            only used to set xrange in the end
        end : datetime.datetime
            only used to set xrange in the end
        color : string
            main color to use, default from rcParam
        save_to : string or None
            path where to save the figures. default: None, not saving figures
        annotate_constrained : bool
            show the unconstrained constrained annotation in lambda panel
        annotate_watermark : bool
            show our watermark
        axes : np.array of mpl axes
            provide an array of existing axes (from previously calling this function)
            to add more traces. Data will not be added again. Ideally call this first
            with `add_more_later=True`
        forecast_label : string
            legend label for the forecast, default: "Forecast"
        add_more_later : bool
            set this to true if you plan to add multiple models to the plot. changes the layout (and the color of the fit to past data)

        Returns
        -------
            fig : mpl figure
            axes : np array of mpl axeses (insets not included)

        TODO
        ----
        * Replace `offset` with an instance of data class that should yield the
          cumulative cases. we should not to calculations here.
    """

    figsize = (6, 6)
    country = "Germany"
    ylabel_new = f"Daily new reported\ncases in {country}"
    # ylim_new = [0, 2_000]
    # ylim_new_inset = [50, 17_000]

    ylabel_cum = f"Total reported\ncases in {country}"
    # ylim_cum = [0, 20_000]
    # ylim_cum_inset = [50, 300_000]

    ylabel_lam = f"Effective\ngrowth rate $\lambda^\\ast (t)$"
    ylim_lam = [-0.15, 0.45]

    letter_kwargs = dict(x=-0.25, y=1, size="x-large")

    # per default we assume no hierarchical
    if region is None:
        region = ...

    axes_provided = False
    if axes is not None:
        log.debug("Provided axes, adding new content")
        axes_provided = True

    color_data = rcParams.color_data
    color_past = rcParams.color_model
    color_fcast = rcParams.color_model
    color_annot = rcParams.color_annot
    if color is not None:
        color_past = color
        color_fcast = color

    if axes_provided:
        fig = axes[0].get_figure()
    else:
        fig, axes = plt.subplots(
            3,
            1,
            figsize=figsize,
            gridspec_kw={"height_ratios": [2, 3, 3]},
            constrained_layout=True,
        )
        if add_more_later:
            color_past = "#646464"

    if start is None:
        start = model.data_begin
    if end is None:
        end = model.sim_end

    # insets are not reimplemented yet
    insets = []
    insets_only_two_ticks = True
    draw_insets = False

    # ------------------------------------------------------------------------------ #
    # lambda*, effective growth rate
    # ------------------------------------------------------------------------------ #
    ax = axes[0]
    mu = trace["mu"][:, None]
    lambda_t, x = _get_array_from_trace_via_date(model, trace, "lambda_t")
    y = lambda_t[:, :, region] - mu
    _timeseries(x=x, y=y, ax=ax, what="model")
    ax.set_ylabel(ylabel_lam)
    ax.set_ylim(ylim_lam)

    if not axes_provided:
        ax.text(s="A", transform=ax.transAxes, **letter_kwargs)
        ax.hlines(0, x[0], x[-1], linestyles=":")
        if annotate_constrained:
            try:
                # depending on hierchy delay has differnt variable names.
                # get the shortest one. todo: needs to be change depending on region.
                delay_vars = [var for var in trace.varnames if "delay" in var]
                delay_var = delay_vars.sort(key=len)[0]
<<<<<<< HEAD
                delay = matplotlib.dates.date2num(model.data_end) - np.percentile(
=======
                delay = mpl.dates.date2num(model.data_end) - np.percentile(
>>>>>>> cffb6586
                    trace[delay_var], q=75
                )
                ax.vlines(delay, -10, 10, linestyles="-", colors=color_annot)
                ax.text(
                    delay + 1.5,
                    0.4,
                    "unconstrained due\nto reporting delay",
                    color=color_annot,
                    horizontalalignment="left",
                    verticalalignment="top",
                )
                ax.text(
                    delay - 1.5,
                    0.4,
                    "constrained\nby data",
                    color=color_annot,
                    horizontalalignment="right",
                    verticalalignment="top",
                )
            except Exception as e:
                log.debug(f"{e}")

    # --------------------------------------------------------------------------- #
    # New cases, lin scale first
    # --------------------------------------------------------------------------- #
    ax = axes[1]

    y_past, x_past = _get_array_from_trace_via_date(
        model, trace, "new_cases", model.data_begin, model.data_end
    )
    y_past = y_past[:, :, region]

    y_data = model.new_cases_obs[:, region]

    x_data = pd.date_range(start=model.data_begin, end=model.data_end)

    # data points and annotations, draw only once
    if not axes_provided:
        ax.text(s="B", transform=ax.transAxes, **letter_kwargs)
        _timeseries(
            x=x_data,
            y=y_data,
            ax=ax,
            what="data",
            color=color_data,
            zorder=5,
            label="Data",
        )
        # model fit
        _timeseries(
            x=x_past, y=y_past, ax=ax, what="model", color=color_past, label="Fit",
        )
        if add_more_later:
            # dummy element to separate forecasts
            ax.plot(
                [], [], "-", linewidth=0, label="Forecasts:",
            )

    # model fcast
    y_fcast, x_fcast = _get_array_from_trace_via_date(
        model, trace, "new_cases", model.fcast_begin, model.fcast_end
    )
    y_fcast = y_fcast[:, :, region]
    _timeseries(
        x=x_fcast,
        y=y_fcast,
        ax=ax,
        what="fcast",
        color=color_fcast,
        label=f"{forecast_label}",
    )
    ax.set_ylabel(ylabel_new)
    # ax.set_ylim(ylim_new)
    prec = 1.0 / (np.log10(ax.get_ylim()[1]) - 2.5)
    if prec < 2.0 and prec >= 0:
        ax.yaxis.set_major_formatter(
            matplotlib.ticker.FuncFormatter(_format_k(int(prec)))
        )

    # ------------------------------------------------------------------------------ #
    # total cases, still needs work because its not in the trace, we cant plot it
    # due to the lacking offset from new to cumulative cases, we cannot calculate
    # either.
    # ------------------------------------------------------------------------------ #

    ax = axes[2]

    y_past, x_past = _get_array_from_trace_via_date(
        model, trace, "new_cases", model.data_begin, model.data_end
    )
    y_past = y_past[:, :, region]

    y_data = model.new_cases_obs[:, region]
    x_data = pd.date_range(start=model.data_begin, end=model.data_end)

    x_data, y_data = _new_cases_to_cum_cases(x_data, y_data, "data", offset)
    x_past, y_past = _new_cases_to_cum_cases(x_past, y_past, "trace", offset)

    # data points and annotations, draw only once
    if not axes_provided:
        ax.text(s="C", transform=ax.transAxes, **letter_kwargs)
        _timeseries(
            x=x_data,
            y=y_data,
            ax=ax,
            what="data",
            color=color_data,
            zorder=5,
            label="Data",
        )
        # model fit
        _timeseries(
            x=x_past, y=y_past, ax=ax, what="model", color=color_past, label="Fit",
        )
        if add_more_later:
            # dummy element to separate forecasts
            ax.plot(
                [], [], "-", linewidth=0, label="Forecasts:",
            )

    # model fcast, needs to start one day later, too. use the end date we got before
    y_fcast, x_fcast = _get_array_from_trace_via_date(
        model, trace, "new_cases", model.fcast_begin, model.fcast_end
    )
    y_fcast = y_fcast[:, :, region]

    # offset according to last cumulative model point
    x_fcast, y_fcast = _new_cases_to_cum_cases(
        x_fcast, y_fcast, "trace", y_past[:, -1, None]
    )

    _timeseries(
        x=x_fcast,
        y=y_fcast,
        ax=ax,
        what="fcast",
        color=color_fcast,
        label=f"{forecast_label}",
    )
    ax.set_ylabel(ylabel_cum)
    # ax.ylim(ylim_cum)
    prec = 1.0 / (np.log10(ax.get_ylim()[1]) - 2.5)
    if prec < 2.0 and prec >= 0:
        ax.yaxis.set_major_formatter(
            matplotlib.ticker.FuncFormatter(_format_k(int(prec)))
        )

    # --------------------------------------------------------------------------- #
    # Finalize
    # --------------------------------------------------------------------------- #

    for ax in axes:
        ax.set_rasterization_zorder(rcParams.rasterization_zorder)
        ax.spines["right"].set_visible(False)
        ax.spines["top"].set_visible(False)
        ax.set_xlim(start, end)
        _format_date_xticks(ax)

        # biweekly, remove every second element
        if not axes_provided:
            for label in ax.xaxis.get_ticklabels()[1::2]:
                label.set_visible(False)

    for ax in insets:
        ax.set_xlim(start, model.data_end)
        ax.yaxis.tick_right()
        ax.set_yscale("log")
        if insets_only_two_ticks is True:
            format_date_xticks(ax, minor=False)
            for label in ax.xaxis.get_ticklabels()[1:-1]:
                label.set_visible(False)
            print(ax.xticks)
        else:
            format_date_xticks(ax)
            for label in ax.xaxis.get_ticklabels()[1:-1]:
                label.set_visible(False)

    # legend
    leg_loc = "upper left"
    if draw_insets == True:
        leg_loc = "upper right"
    ax = axes[1]
    ax.legend(loc=leg_loc)
    ax.get_legend().get_frame().set_linewidth(0.0)
    ax.get_legend().get_frame().set_facecolor("#F0F0F0")

    if annotate_watermark:
        _add_watermark(axes[1])

    fig.suptitle(
        # using script run time. could use last data point though.
        f"Data until\n({model.data_end.strftime('%Y/%m/%d')})",
        x=0.15,
        y=1.075,
        verticalalignment="top",
        # fontsize="large",
        fontweight="bold",
        # loc="left",
        # horizontalalignment="left",
    )

    # plt.subplots_adjust(wspace=0.4, hspace=0.25)
    if save_to is not None:
        plt.savefig(
            save_to + ".pdf", dpi=300, bbox_inches="tight", pad_inches=0.05,
        )
        plt.savefig(
            save_to + ".png", dpi=300, bbox_inches="tight", pad_inches=0.05,
        )

    # add insets to returned axes. maybe not, general axes style would be applied
    # axes = np.append(axes, insets)

    return fig, axes


def _timeseries(x, y, ax=None, what="data", draw_ci_95=None, draw_ci_75=None, **kwargs):
    """
        low-level function to plot anything that has a date on the x-axis.

        Parameters
        ----------
        x : array of datetime.datetime
            times for the x axis

        y : array, 1d or 2d
            data to plot. if 2d, we plot the CI as fill_between (if CI enabled in rc
            params)
            if 2d, then first dim is realization and second dim is time matching `x`
            if 1d then first tim is time matching `x`

        ax : mpl axes element, optional
            plot into an existing axes element. default: None

        what : str, optional
            what type of data is provided in x. sets the style used for plotting:
            * `data` for data points
            * `fcast` for model forecast (prediction)
            * `model` for model reproduction of data (past)

        kwargs : dict, optional
            directly passed to plotting mpl.

        Returns
        -------
            ax
    """

    # ------------------------------------------------------------------------------ #
    # Default parameter
    # ------------------------------------------------------------------------------ #

    if draw_ci_95 is None:
        draw_ci_95 = rcParams["draw_ci_95"]

    if draw_ci_75 is None:
        draw_ci_75 = rcParams["draw_ci_75"]

    if ax is None:
        figure, ax = plt.subplots(figsize=(6, 3))

    # still need to fix the last dimension being one
    # if x.shape[0] != y.shape[-1]:
    #     log.exception(f"X rows and y rows do not match: {x.shape[0]} vs {y.shape[0]}")
    #     raise KeyError("Shape mismatch")

    if y.ndim == 2:
        data = np.median(y, axis=0)
    elif y.ndim == 1:
        data = y
    else:
        log.exception(f"y needs to be 1 or 2 dimensional, but has shape {y.shape}")
        raise KeyError("Shape mismatch")

    # ------------------------------------------------------------------------------ #
    # kwargs
    # ------------------------------------------------------------------------------ #

    if what is "data":
        if "color" not in kwargs:
            kwargs = dict(kwargs, color=rcParams["color_data"])
        if "marker" not in kwargs:
            kwargs = dict(kwargs, marker="d")
        if "ls" not in kwargs and "linestyle" not in kwargs:
            kwargs = dict(kwargs, ls="None")
    elif what is "fcast":
        if "color" not in kwargs:
            kwargs = dict(kwargs, color=rcParams["color_model"])
        if "ls" not in kwargs and "linestyle" not in kwargs:
            kwargs = dict(kwargs, ls="--")
    elif what is "model":
        if "color" not in kwargs:
            kwargs = dict(kwargs, color=rcParams["color_model"])
        if "ls" not in kwargs and "linestyle" not in kwargs:
            kwargs = dict(kwargs, ls="-")

    # ------------------------------------------------------------------------------ #
    # plot
    # ------------------------------------------------------------------------------ #
    ax.plot(x, data, **kwargs)

    # overwrite some styles that do not play well with fill_between
    if "linewidth" in kwargs:
        del kwargs["linewidth"]
    if "marker" in kwargs:
        del kwargs["marker"]
    if "alpha" in kwargs:
        del kwargs["alpha"]
    if "label" in kwargs:
        del kwargs["label"]
    kwargs["lw"] = 0
    kwargs["alpha"] = 0.1

    if draw_ci_95 and y.ndim == 2:
        ax.fill_between(
            x,
            np.percentile(y, q=2.5, axis=0),
            np.percentile(y, q=97.5, axis=0),
            **kwargs,
        )

    if draw_ci_75 and y.ndim == 2:
        ax.fill_between(
            x,
            np.percentile(y, q=12.5, axis=0),
            np.percentile(y, q=87.5, axis=0),
            **kwargs,
        )

    # ------------------------------------------------------------------------------ #
    # formatting
    # ------------------------------------------------------------------------------ #
    _format_date_xticks(ax)

    return ax


def _get_array_from_trace_via_date(
    model, trace, var, start=None, end=None, dates=None,
):
    """
        Parameters
        ----------
        model : model instance

        trace : trace instance

        var : str
            the variable name in the trace

        start : datetime.datetime
            get all data for a range from `start` to `end`. (both boundary
            dates included)

        end :  datetime.datetime

        dates : list of datetime.datetime objects, optional
            the dates for which to get the data. Default: None, will return
            all available data.

        Returns
        -------
        data : nd array, 3 dim
            the elements from the trace matching the dates.
            dimensions are as follows
                0 samples, if no samples only one entry
                1 data with time matching the returned `dates` (if compatible variable)
                2 region, if no regions only one entry

        dates : pandas DatetimeIndex
            the matching dates. this is essnetially an array of dates than can be passed
            to matplotlib

        Example
        -------
        ```
            import covid19_inference as cov
            model, trace = cov.create_example_instance()
            y, x = cov.plot._get_array_from_trace_via_date(
                model, trace, "lambda_t", model.data_begin, model.data_end
            )
            ax = cov.plot._timeseries(x, y[:,:,0], what="model")
        ```
    """

    ref = model.sim_begin
    # the variable `new_cases` and some others (?) have different bounds
    if "new_cases" in var:
        ref = model.data_begin

    if dates is None:
        if start is None:
            start = ref
        if end is None:
            end = model.sim_end
        dates = pd.date_range(start=start, end=end)
    else:
        assert start is None and end is None, "do not pass start/end with dates"
        # make sure its the right format
        dates = pd.DatetimeIndex(dates)

    indices = (dates - ref).days

    assert var in trace.varnames, "var should be in trace.varnames"
    assert np.all(indices >= 0), (
        "all dates should be after the model.sim_begin "
        + "(note that `new_cases` start at model.data_begin)"
    )
    assert np.all(indices < model.sim_len), "all dates should be before model.sim_end"

    # here we make sure that the returned array always has the same dimensions:
    if trace[var].ndim == 3:
        ret = trace[var][:, indices, :]
    elif trace[var].ndim == 2:
        ret = trace[var][:, indices]
        # ret = trace[var][:, indices, None]
        # 2020-05-06: jd and ps decided not to pad dimensions, not sure if it is more
        # confusing to have changing dimensions or dimensions that are not needed
        # in case of the non-hierarchical model
        # to access the region if you are not sure if it exists use an ellipsis:
        # region = ...
        # trace[var][:, indices, region]
        # will work fine if trace[var] is only 2-dimensional

    return ret, dates


def _new_cases_to_cum_cases(x, y, what, offset=0):
    """
        so this conversion got ugly really quickly.
        need to check dimensionality of y

        Parameters
        ----------
        x : pandas DatetimeIndex array
            will be padded accordingly

        y : 1d or 2d numpy array
            new cases matching dates in x.
            if 1d, we assume raw data (no samples)
            if 2d, we assume results from trace with 0th dim samples and 1st new cases
            matching x

        what : str
            dirty workaround to differntiate between traces and raw data
            "data" or "trace"

        offset : int or array like
            added to cum sum (should be the known cumulative case number at the
            first date of provided in x)

        Returns
        -------
        x_cum : pandas DatetimeIndex array
            dates of the cumulative cases

        y_cum : nd array
            cumulative cases matching x_cum and the dimension of input y

        Example
        -------
        ```
            cum_dates, cum_cases = _new_cases_to_cum_cases(new_dates, new_cases)
        ```
    """

    # things from the trace have the 0-th dimension for samples. raw data does not
    if what == "trace":
        y_cum = np.cumsum(y, axis=1) + offset
    elif what == "data":
        y_cum = np.cumsum(y, axis=0) + offset
    else:
        raise ValueError

    # example with offset = 0:
    # y_data new_cases [ 281  451  170 1597]
    # y_data cum_cases [ 281  732  902 2499]

    # so the cumulative used to be one day longer when applying the new cases to the
    # next day, then add a date at the end of the x axis
    # add one element using the existing frequency
    # x_cum = x.union(pd.DatetimeIndex([x[-1] + 1 * x.freq]))
    x_cum = x

    return x_cum, y_cum


# ------------------------------------------------------------------------------ #
# Distribution plotting
# ------------------------------------------------------------------------------ #


def _distribution(model, trace, key, ax=None, color=None, draw_prior=True):

    # check if model was hierarchical
    # if model.is_hierarchical
    # or like this
    # is_hc = False
    # for var in trace.varnames:
    #     if re.fullmatch('lambda_[0-9]+_L[0-9]', var) is not None:
    #         is_hc = True
    #     break

    # shape L2: samples, region, except sigma_L2 then no region
    # shape L1: samples

    if color is None:
        color = rcParams.color_model

    if ax is None:
        fig, ax = plt.subplots()
    else:
        fig = ax.get_figure()

    # todo: check compatible key before spending more time here
    data = trace[key]

    # apply additional transformations, if required
    if "transient_day" in key:
<<<<<<< HEAD
=======
        # panda date time frame cannot do np.median, which we need
>>>>>>> cffb6586
        # data = pd.to_datetime(data, origin=model.sim_begin, unit="D")
        data = _days_to_mpl_dates(data, origin=model.sim_begin)
    elif "weekend_factor_rad" == key:
        data = data / np.pi / 2 * 7

    ax.set_xlabel(_label_for_varname(key))
    ax.xaxis.set_label_position("top")

<<<<<<< HEAD
    # posteriors
    ax.hist(
        data,
        bins=50,
=======
    # sometimes the bins are spread over very different x-ranges
    bins = 50
    if "lambda" in key or "mu" == key:
        bins = np.arange(0, 0.5 + 0.5 / bins, 0.5 / bins)

    # posteriors
    ax.hist(
        data,
        bins=bins,
>>>>>>> cffb6586
        density=True,
        color=color,
        label="Posterior",
        alpha=0.7,
        zorder=-5,
    )

    # xlim
    if "lambda" in key or "mu" == key:
        ax.set_xlim(0, 0.5)
        ax.axvline(np.median(trace["mu"]), ls=":", color="black")
    elif "I_begin" == key:
        ax.set_xlim(0)
    elif "transient_len" in key:
        ax.set_xlim(0, 7)
    elif "transient_day" in key:
<<<<<<< HEAD
        md = np.median(data)
        ax.set_xlim([int(md) - 4, int(md) + 4])
=======
        # we will use this again later to align the printed median
        transient_day_md_mpl = np.median(data)
        ax.set_xlim([int(transient_day_md_mpl) - 4, int(transient_day_md_mpl) + 4])
>>>>>>> cffb6586
        _format_date_xticks(ax)

    if draw_prior:
        # sample using pymc3. this avoids the headache of analytic solutions for
        # combined variables when we do not have analytic priors
        prior = pm.sample_prior_predictive(samples=500, model=model, var_names=[key])[
            key
        ]
        # smooth density from discrete histogram
        prior = stats.kde.gaussian_kde(prior)

        # may need to convert axes values, and restore xlimits after adding prior
        xlim = ax.get_xlim()
        x_for_ax = np.linspace(*xlim, num=100)
        x_for_pr = x_for_ax

        if "transient_day" in key:
<<<<<<< HEAD
            beg_x = matplotlib.dates.num2date(x_for_ax[0])
            diff_dates_x = (beg_x.replace(tzinfo=None) - model.sim_begin).days
            x_for_pr = x_for_ax - x_for_ax[0] + diff_dates_x
=======
            # cast datetime.datetime from model to mpl date format
            x_for_pr = x_for_ax - mpl.dates.date2num(model.sim_begin)
>>>>>>> cffb6586
        if "weekend_factor_rad" == key:
            x_for_ax *= np.pi * 2 / 7

        ax.plot(
            x_for_ax,
            prior(x_for_pr),
            label="Prior",
            color=rcParams.color_prior,
            linewidth=3,
        )
        ax.set_xlim(*xlim)

<<<<<<< HEAD

def _label_for_varname(key):
    """
        get the label for trace variable names
    """
    res = key

=======
    # add the overlay with median and CI values. these are two strings
    text_md = ""
    text_ci = ""
    if "lambda" in key or "mu" == key or "sigma_random_walk" == key:
        text_md, text_ci = _string_median_CI(data, prec=2)
    elif "transient_day" in key:
        # convert median from mpl date into datetime to adjust by month
        temp = mpl.dates.num2date(transient_day_md_mpl)
        data_shifted = data - mpl.dates.date2num(
            datetime.datetime(year=temp.year, month=temp.month, day=1)
        )
        # align 0 index with the first day of the month
        data_shifted = data_shifted + 1
        text_md, text_ci = _string_median_CI(data_shifted, prec=1,)
    else:
        text_md, text_ci = _string_median_CI(data, prec=1)

    text_md = _math_for_varname(key) + "$ = " + text_md + "$"

    # create the inset text elements, and we want a bounding box around the compound
    try:
        tel_md = ax.text(
            0.6,
            0.9,
            text_md,
            fontsize=12,
            transform=ax.transAxes,
            verticalalignment="top",
            horizontalalignment="center",
            zorder=100,
        )
        x_min, x_max, y_min, y_max = _get_mpl_text_coordinates(tel_md, ax)
        tel_ci = ax.text(
            0.6,
            y_min * 0.9,  # let's have a ten perecent margin or so
            text_ci,
            fontsize=9,
            transform=ax.transAxes,
            verticalalignment="top",
            horizontalalignment="center",
            zorder=101,
        )
        _add_mpl_rect_around_text(
            [tel_md, tel_ci], ax, facecolor="white", alpha=0.5, zorder=99,
        )
    except Exception as e:
        log.debug(f"unable to create inset with {key} value: {e}")

    # finalize
    ax.tick_params(labelleft=False)
    ax.set_rasterization_zorder(rcParams.rasterization_zorder)
    ax.spines["right"].set_visible(False)
    ax.spines["top"].set_visible(False)
    if not "transient_day" in key:
        ax.locator_params(nbins=4)


def _label_for_varname(key):
    """
        get the label for trace variable names (e.g. placed on top of distributions)

        default for unknown keys is the key itself

        TODO
        ----
        add more parameters
    """
    res = key

    if re.fullmatch("lambda_0.*", key):
        res = "Initial rate"
    elif re.fullmatch("lambda.*", key):
        res = "Spreading rate " + _rx_cp_id(key)
    elif re.fullmatch("transient_day.*", key):
        res = "Change time " + _rx_cp_id(key)
    elif re.fullmatch("transient_len.*", key):
        res = "Change duration " + _rx_cp_id(key)
    elif re.fullmatch("delay.*", key):
        res = "Delay"
    elif re.fullmatch("mu.*", key):
        res = "Recovery rate"

    return res


def _rx_cp_id(key):
    """
        get the change_point index from a compatible variable name
    """
    return re.search("_[0-9]+(_|$)", key).group().replace("_", "")


def _rx_hc_id(key):
    """
        get the L1 / L2 value of hierarchical variable name
    """
    if "_L1" in key:
        return 1
    elif "_L2" in key:
        return 2
    else:
        return None


def _math_for_varname(key):
    """
        get the math string for trace variable name, e.g. used to print the median
        representation.

        default for unknown keys is "$x$"

        TODO
        ----
        use regex
    """
    # default
    res = "x"

    # three options: unique, hierarchical and/or changepoint like
    is_un = True
    is_hc = False
    is_cp = False

    if "_L1" in key or "_L2" in key:
        is_hc = True
    if re.fullmatch(".+_[0-9]+.*", key):
        is_cp = True
    if is_cp or is_hc:
        is_un = False
    log.debug(f"_math_for_varname({key}): {int(is_un)} | {int(is_hc)} | {int(is_cp)}")

    # not unique
    if re.fullmatch("lambda.*", key):
        res = r"\lambda"
    elif re.fullmatch("transient_day.*", key):
        res = r"t"
    elif re.fullmatch("transient_len.*", key):
        res = r"\Delta t"
    elif re.fullmatch("sigma.*", key):
        # there is a lot of these guys. not making a distinction yet
        res = r"\sigma"
    elif re.fullmatch("delay.*", key):
        res = r"D"

    # unique keys
    if is_un:
        if "lambda_t" == key:
            res = r"\lambda_t"
        elif "I_begin" == key:
            res = r"I_0"
        elif "mu" == key:
            res = r"\mu"
        elif "sigma_obs" == key:
            res = r"\sigma"

    # change-point keys, give lower index
    if is_cp:
        # get cp index
        res = res + f"_{_rx_cp_id(key)}"

    # hierarchical, give upper index
    if is_hc:
        hc_suffix = ""
        if "_L1" in key:
            hc_suffix = r"^{1}"
        elif "_L2" in key:
            hc_suffix = r"^{2}"
        res = res + hc_suffix

    res = "$" + res + "$"

>>>>>>> cffb6586
    return res


def _days_to_mpl_dates(days, origin):
    """
        convert days as number to matplotlib compatible date numbers.
        this is not the same as pandas dateindices, but numpy operations work on them

        Parameters
        ----------
        days : number, 1d array of numbers
<<<<<<< HEAD
            the day number to convert
=======
            the day number to convert, e.g. integer values >= 0, one day per int
>>>>>>> cffb6586

        origin : datetime.datetime
            the date object corresponding to day 0
    """
    try:
<<<<<<< HEAD
        return matplotlib.dates.date2num(
            [datetime.timedelta(days=float(date)) + origin for date in days]
        )
    except:
        return matplotlib.dates.date2num(datetime.timedelta(days=float(days)) + origin)
=======
        return mpl.dates.date2num(
            [datetime.timedelta(days=float(date)) + origin for date in days]
        )
    except:
        return mpl.dates.date2num(datetime.timedelta(days=float(days)) + origin)


def _get_mpl_text_coordinates(text, ax):
    """
        helper to get coordinates of a text object in the coordinates of the
        axes element [0,1].
        used for the rectangle backdrop.

        Returns:
        x_min, x_max, y_min, y_max
    """
    fig = ax.get_figure()

    try:
        fig.canvas.renderer
    except Exception as e:
        log.debug(e)
        # otherwise no renderer, needed for text position calculation
        fig.canvas.draw()

    x_min = None
    x_max = None
    y_min = None
    y_max = None

    # get bounding box of text
    transform = ax.transAxes.inverted()
    try:
        bb = text.get_window_extent(renderer=fig.canvas.get_renderer())
    except:
        bb = text.get_window_extent()
    bb = bb.transformed(transform)
    x_min = bb.get_points()[0][0]
    x_max = bb.get_points()[1][0]
    y_min = bb.get_points()[0][1]
    y_max = bb.get_points()[1][1]

    return x_min, x_max, y_min, y_max


def _add_mpl_rect_around_text(text_list, ax, x_padding=0.05, y_padding=0.05, **kwargs):
    """
        add a rectangle to the axes (behind the text)

        provide a list of text elements and possible options passed to
        mpl.patches.Rectangle
        e.g.
        facecolor="grey",
        alpha=0.2,
        zorder=99,
    """

    x_gmin = 1
    y_gmin = 1
    x_gmax = 0
    y_gmax = 0

    for text in text_list:
        x_min, x_max, y_min, y_max = _get_mpl_text_coordinates(text, ax)
        if x_min < x_gmin:
            x_gmin = x_min
        if y_min < y_gmin:
            y_gmin = y_min
        if x_max > x_gmax:
            x_gmax = x_max
        if y_max > y_gmax:
            y_gmax = y_max

    # coords between 0 and 1 (relative to axes) add 10% margin
    y_gmin = np.clip(y_gmin - y_padding, 0, 1)
    y_gmax = np.clip(y_gmax + y_padding, 0, 1)
    x_gmin = np.clip(x_gmin - x_padding, 0, 1)
    x_gmax = np.clip(x_gmax + x_padding, 0, 1)

    rect = mpl.patches.Rectangle(
        (x_gmin, y_gmin),
        x_gmax - x_gmin,
        y_gmax - y_gmin,
        transform=ax.transAxes,
        **kwargs,
    )

    ax.add_patch(rect)
>>>>>>> cffb6586


# ------------------------------------------------------------------------------ #
# Parameters, we have to do this first so we can have default arguments
# ------------------------------------------------------------------------------ #


def get_rcparams_default():
    """
        Get a Param (dict) of the default parameters.
        Here we set our default values. Assigned once to module variable
        `rcParamsDefault` on load.
    """
    par = Param(
        locale="en_US",
        date_format="%b %-d",
        date_show_minor_ticks=True,
        rasterization_zorder=-1,
        draw_ci_95=True,
        draw_ci_75=False,
        color_model="tab:green",
        color_data="tab:blue",
        color_prior="#708090",
        color_annot="#646464",
    )

    return par


def set_rcparams(par):
    """
        Set the rcparameters used for plotting. provided instance of `Param` has to have
        the following keys (attributes).

        Attributes
        ----------
        locale : str
            region settings, passed to `setlocale()`. Default: "en_US"

        date_format : str
            Format the date on the x axis of time-like data (see https://strftime.org/)
            example April 1 2020:
            "%m/%d" 04/01, "%-d. %B" 1. April
            Default "%b %-d", becomes April 1

        date_show_minor_ticks : bool
            whether to show the minor ticks (for every day). Default: True

        rasterization_zorder : int or None
            Rasterizes plotted content below this value, set to None to keep everything
            a vector, Default: -1

        draw_ci_95 : bool
            For timeseries plots, indicate 95% Confidence interval via fill between.
            Default: True

        draw_ci_75 : bool,
            For timeseries plots, indicate 75% Confidence interval via fill between.
            Default: False

        color_model : str,
            Base color used for model plots, mpl compatible color code "C0", "#303030"
            Default : "tab:green"

       color_data : str,
            Base color used for data
            Default : "tab:blue"

        color_annot : str,
            Color to use for annotations
            Default : "#646464"

        color_prior : str,
            Color to used for priors in distributions
            Default : "#708090"

        Example
        ------
        ```
        pars = cov.plot.get_rcparams_default()
        pars["locale"]="de_DE"
        cov.plot.set_rcparams(pars)
        ```
    """
    for key in get_rcparams_default().keys():
        assert key in par.keys(), "Provide all keys that are in .get_rcparams_default()"

    global rcParams
    rcParams = copy.deepcopy(par)


class Param(dict):
    """
        Paramters Base Class (a tweaked dict)

        We inherit from dict and also provide keys as attributes, mapped to `.get()` of
        dict. This avoids the KeyError: if getting parameters via `.the_parname`, we
        return None when the param does not exist.

        Avoid using keys that have the same name as class functions etc.

        Example
        -------
        ```
        foo = Param(lorem="ipsum")
        print(foo.lorem)
        >>> 'ipsum'
        print(foo.does_not_exist is None)
        >>> True
        ```
    """

    __getattr__ = dict.get
    __setattr__ = dict.__setitem__
    __delattr__ = dict.__delitem__

    def __deepcopy__(self, memo=None):
        return Param(copy.deepcopy(dict(self), memo=memo))

    @property
    def varnames(self):
        return [*self]


# ------------------------------------------------------------------------------ #
# Formatting helpers
# ------------------------------------------------------------------------------ #


def _format_k(prec):
    """
        format yaxis 10_000 as 10 k.
        _format_k(0)(1200, 1000.0) gives "1 k"
        _format_k(1)(1200, 1000.0) gives "1.2 k"
    """

    def inner(xval, tickpos):
        return f"${xval/1_000:.{prec}f}\,$k"

    return inner


def _format_date_xticks(ax, minor=None):
    # ensuring utf-8 helps on some setups
    locale.setlocale(locale.LC_ALL, rcParams.locale + ".UTF-8")
    ax.xaxis.set_major_locator(
        mpl.dates.WeekdayLocator(interval=1, byweekday=mpl.dates.SU)
    )
    if minor is None:
        # overwrite local argument with rc params only if default.
        minor = rcParams["date_show_minor_ticks"]
    if minor is True:
        ax.xaxis.set_minor_locator(mpl.dates.DayLocator())
    ax.xaxis.set_major_formatter(mpl.dates.DateFormatter(rcParams["date_format"]))


def _truncate_number(number, precision):
    return "{{:.{}f}}".format(precision).format(number)


def _string_median_CI(arr, prec=2):
    f_trunc = lambda n: _truncate_number(n, prec)
    med = f_trunc(np.median(arr))
    perc1, perc2 = (
        f_trunc(np.percentile(arr, q=2.5)),
        f_trunc(np.percentile(arr, q=97.5)),
    )
    # return "Median: {}\nCI: [{}, {}]".format(med, perc1, perc2)
    return f"{med}", f"[{perc1}, {perc2}]"


def _add_watermark(ax, mark="Dehning et al. arXiv:2004.01105"):
    """
        Add our arxive url to an axes as (upper right) title
    """

    # fig.text(
    #     pos[0],
    #     pos[1],
    #     "Dehning et al.",
    #     fontsize="medium",
    #     transform=  fig.transFigure,
    #     verticalalignment="top",
    #     horizontalalignment="right",
    #     color="#646464"
    #     # bbox=dict(facecolor="white", alpha=0.5, edgecolor="none"),
    # )

    ax.set_title(mark, fontsize="small", loc="right", color="#646464")


# ------------------------------------------------------------------------------ #
# init
# ------------------------------------------------------------------------------ #
# set global parameter variables
rcParams = get_rcparams_default()<|MERGE_RESOLUTION|>--- conflicted
+++ resolved
@@ -2,11 +2,7 @@
 # @Author:        F. Paul Spitzner
 # @Email:         paul.spitzner@ds.mpg.de
 # @Created:       2020-04-20 18:50:13
-<<<<<<< HEAD
-# @Last Modified: 2020-05-06 18:00:03
-=======
 # @Last Modified: 2020-05-12 16:43:36
->>>>>>> cffb6586
 # ------------------------------------------------------------------------------ #
 # Callable in your scripts as e.g. `cov.plot.timeseries()`
 # Plot functions and helper classes
@@ -26,11 +22,7 @@
 import numpy as np
 import pandas as pd
 import pymc3 as pm
-<<<<<<< HEAD
-import matplotlib
-=======
 import matplotlib as mpl
->>>>>>> cffb6586
 import matplotlib.pyplot as plt
 import matplotlib.patches
 from mpl_toolkits.axes_grid1.inset_locator import inset_axes
@@ -181,11 +173,7 @@
                 # get the shortest one. todo: needs to be change depending on region.
                 delay_vars = [var for var in trace.varnames if "delay" in var]
                 delay_var = delay_vars.sort(key=len)[0]
-<<<<<<< HEAD
-                delay = matplotlib.dates.date2num(model.data_end) - np.percentile(
-=======
                 delay = mpl.dates.date2num(model.data_end) - np.percentile(
->>>>>>> cffb6586
                     trace[delay_var], q=75
                 )
                 ax.vlines(delay, -10, 10, linestyles="-", colors=color_annot)
@@ -705,10 +693,7 @@
 
     # apply additional transformations, if required
     if "transient_day" in key:
-<<<<<<< HEAD
-=======
         # panda date time frame cannot do np.median, which we need
->>>>>>> cffb6586
         # data = pd.to_datetime(data, origin=model.sim_begin, unit="D")
         data = _days_to_mpl_dates(data, origin=model.sim_begin)
     elif "weekend_factor_rad" == key:
@@ -717,12 +702,6 @@
     ax.set_xlabel(_label_for_varname(key))
     ax.xaxis.set_label_position("top")
 
-<<<<<<< HEAD
-    # posteriors
-    ax.hist(
-        data,
-        bins=50,
-=======
     # sometimes the bins are spread over very different x-ranges
     bins = 50
     if "lambda" in key or "mu" == key:
@@ -732,7 +711,6 @@
     ax.hist(
         data,
         bins=bins,
->>>>>>> cffb6586
         density=True,
         color=color,
         label="Posterior",
@@ -749,14 +727,9 @@
     elif "transient_len" in key:
         ax.set_xlim(0, 7)
     elif "transient_day" in key:
-<<<<<<< HEAD
-        md = np.median(data)
-        ax.set_xlim([int(md) - 4, int(md) + 4])
-=======
         # we will use this again later to align the printed median
         transient_day_md_mpl = np.median(data)
         ax.set_xlim([int(transient_day_md_mpl) - 4, int(transient_day_md_mpl) + 4])
->>>>>>> cffb6586
         _format_date_xticks(ax)
 
     if draw_prior:
@@ -774,14 +747,8 @@
         x_for_pr = x_for_ax
 
         if "transient_day" in key:
-<<<<<<< HEAD
-            beg_x = matplotlib.dates.num2date(x_for_ax[0])
-            diff_dates_x = (beg_x.replace(tzinfo=None) - model.sim_begin).days
-            x_for_pr = x_for_ax - x_for_ax[0] + diff_dates_x
-=======
             # cast datetime.datetime from model to mpl date format
             x_for_pr = x_for_ax - mpl.dates.date2num(model.sim_begin)
->>>>>>> cffb6586
         if "weekend_factor_rad" == key:
             x_for_ax *= np.pi * 2 / 7
 
@@ -794,15 +761,6 @@
         )
         ax.set_xlim(*xlim)
 
-<<<<<<< HEAD
-
-def _label_for_varname(key):
-    """
-        get the label for trace variable names
-    """
-    res = key
-
-=======
     # add the overlay with median and CI values. these are two strings
     text_md = ""
     text_ci = ""
@@ -974,7 +932,6 @@
 
     res = "$" + res + "$"
 
->>>>>>> cffb6586
     return res
 
 
@@ -986,23 +943,12 @@
         Parameters
         ----------
         days : number, 1d array of numbers
-<<<<<<< HEAD
-            the day number to convert
-=======
             the day number to convert, e.g. integer values >= 0, one day per int
->>>>>>> cffb6586
 
         origin : datetime.datetime
             the date object corresponding to day 0
     """
     try:
-<<<<<<< HEAD
-        return matplotlib.dates.date2num(
-            [datetime.timedelta(days=float(date)) + origin for date in days]
-        )
-    except:
-        return matplotlib.dates.date2num(datetime.timedelta(days=float(days)) + origin)
-=======
         return mpl.dates.date2num(
             [datetime.timedelta(days=float(date)) + origin for date in days]
         )
@@ -1091,7 +1037,6 @@
     )
 
     ax.add_patch(rect)
->>>>>>> cffb6586
 
 
 # ------------------------------------------------------------------------------ #
